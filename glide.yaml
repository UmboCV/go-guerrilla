--- conflicted
+++ resolved
@@ -15,14 +15,11 @@
   - godrv
 - package: gopkg.in/iconv.v1
   version: ~1.1.1
-<<<<<<< HEAD
 - package: github.com/rakyll/statik
   version: ~0.1.0
   subpackages:
   - fs
-=======
 - package: github.com/asaskevich/EventBus
   version: ab9e5ceb2cc1ca6f36a5813c928c534e837681c2
 - package: github.com/go-sql-driver/mysql
-  version: ^1.3.0
->>>>>>> 13191e03
+  version: ^1.3.0
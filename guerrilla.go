package guerrilla

import (
	"errors"
<<<<<<< HEAD
	"sync"

	log "github.com/Sirupsen/logrus"
	"github.com/flashmob/go-guerrilla/dashboard"
)

func init() {
	log.AddHook(dashboard.LogHook)
=======
	evbus "github.com/asaskevich/EventBus"
	"github.com/flashmob/go-guerrilla/backends"
	"github.com/flashmob/go-guerrilla/log"
	"sync"
	"sync/atomic"
)

const (
	// server has just been created
	GuerrillaStateNew = iota
	// Server has been started and is running
	GuerrillaStateStarted
	// Server has just been stopped
	GuerrillaStateStopped
)

type Errors []error

// implement the Error interface
func (e Errors) Error() string {
	if len(e) == 1 {
		return e[0].Error()
	}
	// multiple errors
	msg := ""
	for _, err := range e {
		msg += "\n" + err.Error()
	}
	return msg
>>>>>>> 13191e03
}

type Guerrilla interface {
	Start() error
	Shutdown()
	Subscribe(topic string, fn interface{}) error
	Publish(topic string, args ...interface{})
	Unsubscribe(topic string, handler interface{}) error
	SetLogger(log.Logger)
}

type guerrilla struct {
	Config  AppConfig
	servers map[string]*server
	backend backends.Backend
	// guard controls access to g.servers
	guard   sync.Mutex
	state   int8
	bus     *evbus.EventBus
	mainlog logStore
}

type logStore struct {
	atomic.Value
}

// Get loads the log.logger in an atomic operation. Returns a stderr logger if not able to load
func (ls *logStore) Get() log.Logger {
	if v, ok := ls.Load().(log.Logger); ok {
		return v
	}
	l, _ := log.GetLogger(log.OutputStderr.String())
	return l
}

// Returns a new instance of Guerrilla with the given config, not yet running.
func New(ac *AppConfig, b backends.Backend, l log.Logger) (Guerrilla, error) {
	g := &guerrilla{
		Config:  *ac, // take a local copy
		servers: make(map[string]*server, len(ac.Servers)),
		backend: b,
		bus:     evbus.New(),
	}
	g.mainlog.Store(l)

	if ac.LogLevel != "" {
		g.mainlog.Get().SetLevel(ac.LogLevel)
	}

	g.state = GuerrillaStateNew
	err := g.makeServers()

	// subscribe for any events that may come in while running
	g.subscribeEvents()
	return g, err
}

// Instantiate servers
func (g *guerrilla) makeServers() error {
	g.mainlog.Get().Debug("making servers")
	var errs Errors
	for _, sc := range g.Config.Servers {
		if _, ok := g.servers[sc.ListenInterface]; ok {
			// server already instantiated
			continue
		}
		server, err := newServer(&sc, g.backend, g.mainlog.Get())
		if err != nil {
			g.mainlog.Get().WithError(err).Errorf("Failed to create server [%s]", sc.ListenInterface)
			errs = append(errs, err)
		}
		if server != nil {
			g.servers[sc.ListenInterface] = server
			server.setAllowedHosts(g.Config.AllowedHosts)
		}

	}
	if len(g.servers) == 0 {
		errs = append(errs, errors.New("There are no servers that can start, please check your config"))
	}
	if len(errs) == 0 {
		return nil
	}
	return errs
}

// find a server by interface, retuning the index of the config and instance of server
func (g *guerrilla) findServer(iface string) (int, *server) {
	g.guard.Lock()
	defer g.guard.Unlock()
	ret := -1
	for i := range g.Config.Servers {
		if g.Config.Servers[i].ListenInterface == iface {
			server := g.servers[iface]
			ret = i
			return ret, server
		}
	}
	return ret, nil
}

func (g *guerrilla) removeServer(serverConfigIndex int, iface string) {
	g.guard.Lock()
	defer g.guard.Unlock()
	delete(g.servers, iface)
	// cut out from the slice
	g.Config.Servers = append(g.Config.Servers[:serverConfigIndex], g.Config.Servers[1:]...)
}

func (g *guerrilla) addServer(sc *ServerConfig) {
	g.guard.Lock()
	defer g.guard.Unlock()
	g.Config.Servers = append(g.Config.Servers, *sc)
	g.makeServers()
}

func (g *guerrilla) setConfig(i int, sc *ServerConfig) {
	g.guard.Lock()
	defer g.guard.Unlock()
	g.Config.Servers[i] = *sc
	g.servers[sc.ListenInterface].setConfig(sc)
}

// mapServers calls a callback on each server in g.servers map
// It locks the g.servers map before mapping
func (g *guerrilla) mapServers(callback func(*server)) map[string]*server {
	defer g.guard.Unlock()
	g.guard.Lock()
	for _, server := range g.servers {
		callback(server)
	}
	return g.servers
}

// subscribeEvents subscribes event handlers for configuration change events
func (g *guerrilla) subscribeEvents() {

	// allowed_hosts changed, set for all servers
	g.Subscribe("config_change:allowed_hosts", func(c *AppConfig) {
		g.mapServers(func(server *server) {
			server.setAllowedHosts(c.AllowedHosts)
		})
		g.mainlog.Get().Infof("allowed_hosts config changed, a new list was set")
	})

	// the main log file changed
	g.Subscribe("config_change:log_file", func(c *AppConfig) {
		var err error
		var l log.Logger
		if l, err = log.GetLogger(c.LogFile); err == nil {
			g.mainlog.Store(l)
			g.mapServers(func(server *server) {
				server.mainlogStore.Store(l) // it will change to hl on the next accepted client
			})
			g.mainlog.Get().Infof("main log for new clients changed to to [%s]", c.LogFile)
		} else {
			g.mainlog.Get().WithError(err).Errorf("main logging change failed [%s]", c.LogFile)
		}

	})

	// re-open the main log file (file not changed)
	g.Subscribe("config_change:reopen_log_file", func(c *AppConfig) {
		g.mainlog.Get().Reopen()
		g.mainlog.Get().Infof("re-opened main log file [%s]", c.LogFile)
	})

	// when log level changes, apply to mainlog and server logs
	g.Subscribe("config_change:log_level", func(c *AppConfig) {
		g.mainlog.Get().SetLevel(c.LogLevel)
		g.mapServers(func(server *server) {
			server.log.SetLevel(c.LogLevel)
		})
		g.mainlog.Get().Infof("log level changed to [%s]", c.LogLevel)
	})

	// server config was updated
	g.Subscribe("server_change:update_config", func(sc *ServerConfig) {
		if i, _ := g.findServer(sc.ListenInterface); i != -1 {
			g.setConfig(i, sc)
		}
	})

	// add a new server to the config & start
	g.Subscribe("server_change:new_server", func(sc *ServerConfig) {
		if i, _ := g.findServer(sc.ListenInterface); i == -1 {
			// not found, lets add it
			g.addServer(sc)
			g.mainlog.Get().Infof("New server added [%s]", sc.ListenInterface)
			if g.state == GuerrillaStateStarted {
				err := g.Start()
				if err != nil {
					g.mainlog.Get().WithError(err).Info("Event server_change:new_server returned errors when starting")
				}
			}
		}
	})
	// start a server that already exists in the config and has been instantiated
	g.Subscribe("server_change:start_server", func(sc *ServerConfig) {
		if i, server := g.findServer(sc.ListenInterface); i != -1 {
			if server.state == ServerStateStopped || server.state == ServerStateNew {
				g.mainlog.Get().Infof("Starting server [%s]", server.listenInterface)
				err := g.Start()
				if err != nil {
					g.mainlog.Get().WithError(err).Info("Event server_change:start_server returned errors when starting")
				}
			}
		}
	})
	// stop running a server
	g.Subscribe("server_change:stop_server", func(sc *ServerConfig) {
		if i, server := g.findServer(sc.ListenInterface); i != -1 {
			if server.state == ServerStateRunning {
				server.Shutdown()
				g.mainlog.Get().Infof("Server [%s] stopped.", sc.ListenInterface)
			}
		}
	})
	// server was removed from config
	g.Subscribe("server_change:remove_server", func(sc *ServerConfig) {
		if i, server := g.findServer(sc.ListenInterface); i != -1 {
			server.Shutdown()
			g.removeServer(i, sc.ListenInterface)
			g.mainlog.Get().Infof("Server [%s] removed from config, stopped it.", sc.ListenInterface)
		}
	})

	// TLS changes
	g.Subscribe("server_change:tls_config", func(sc *ServerConfig) {
		if i, server := g.findServer(sc.ListenInterface); i != -1 {
			if err := server.configureSSL(); err == nil {
				g.mainlog.Get().Infof("Server [%s] new TLS configuration loaded", sc.ListenInterface)
			} else {
				g.mainlog.Get().WithError(err).Errorf("Server [%s] failed to load the new TLS configuration", sc.ListenInterface)
			}
		}
	})
	// when server's timeout change.
	g.Subscribe("server_change:timeout", func(sc *ServerConfig) {
		g.mapServers(func(server *server) {
			server.setTimeout(sc.Timeout)
		})
	})
	// when server's max clients change.
	g.Subscribe("server_change:max_clients", func(sc *ServerConfig) {
		g.mapServers(func(server *server) {
			// TODO resize the pool somehow
		})
	})
	// when a server's log file changes
	g.Subscribe("server_change:new_log_file", func(sc *ServerConfig) {
		if i, server := g.findServer(sc.ListenInterface); i != -1 {
			var err error
			var l log.Logger
			if l, err = log.GetLogger(sc.LogFile); err == nil {
				g.mainlog.Store(l)
				server.logStore.Store(l) // it will change to l on the next accepted client
				g.mainlog.Get().Infof("Server [%s] changed, new clients will log to: [%s]",
					sc.ListenInterface,
					sc.LogFile,
				)
			} else {
				g.mainlog.Get().WithError(err).Errorf(
					"Server [%s] log change failed to: [%s]",
					sc.ListenInterface,
					sc.LogFile,
				)
			}
		}
	})
	// when the daemon caught a sighup
	g.Subscribe("server_change:reopen_log_file", func(sc *ServerConfig) {
		if i, server := g.findServer(sc.ListenInterface); i != -1 {
			server.log.Reopen()
			g.mainlog.Get().Infof("Server [%s] re-opened log file [%s]", sc.ListenInterface, sc.LogFile)
		}
	})

}

// Entry point for the application. Starts all servers.
func (g *guerrilla) Start() error {
	var startErrors Errors
	g.guard.Lock()
	defer func() {
		g.state = GuerrillaStateStarted
		g.guard.Unlock()
	}()
	if len(g.servers) == 0 {
		return append(startErrors, errors.New("No servers to start, please check the config"))
	}
	// channel for reading errors
	errs := make(chan error, len(g.servers))
	var startWG sync.WaitGroup

	// start servers, send any errors back to errs channel
	for ListenInterface := range g.servers {
		if !g.servers[ListenInterface].isEnabled() {
			// not enabled
			continue
		}
		if g.servers[ListenInterface].state != ServerStateNew &&
			g.servers[ListenInterface].state != ServerStateStopped {
			continue
		}
		startWG.Add(1)
		go func(s *server) {
			if err := s.Start(&startWG); err != nil {
				errs <- err
			}
		}(g.servers[ListenInterface])
	}
	// wait for all servers to start (or fail)
	startWG.Wait()

	if g.Config.Dashboard.Enabled {
		go dashboard.Run(&dashboard.Config{
			ListenInterface: g.Config.Dashboard.ListenInterface,
		})
	}

	// close, then read any errors
	close(errs)
	for err := range errs {
		if err != nil {
			startErrors = append(startErrors, err)
		}
	}
	if len(startErrors) > 0 {
		return startErrors
	} else {
		if gw, ok := g.backend.(*backends.BackendGateway); ok {
			if gw.State == backends.BackendStateShuttered {
				_ = gw.Reinitialize()
			}
		}
	}
	return nil
}

func (g *guerrilla) Shutdown() {
	g.guard.Lock()
	defer func() {
		g.state = GuerrillaStateStopped
		defer g.guard.Unlock()
	}()
	for ListenInterface, s := range g.servers {
		if s.state == ServerStateRunning {
			s.Shutdown()
			g.mainlog.Get().Infof("shutdown completed for [%s]", ListenInterface)
		}
	}
	if err := g.backend.Shutdown(); err != nil {
		g.mainlog.Get().WithError(err).Warn("Backend failed to shutdown")
	} else {
		g.mainlog.Get().Infof("Backend shutdown completed")
	}
}

func (g *guerrilla) Subscribe(topic string, fn interface{}) error {
	return g.bus.Subscribe(topic, fn)
}

func (g *guerrilla) Publish(topic string, args ...interface{}) {
	g.bus.Publish(topic, args...)
}

func (g *guerrilla) Unsubscribe(topic string, handler interface{}) error {
	return g.bus.Unsubscribe(topic, handler)
}

func (g *guerrilla) SetLogger(l log.Logger) {
	g.mainlog.Store(l)
}<|MERGE_RESOLUTION|>--- conflicted
+++ resolved
@@ -2,21 +2,13 @@
 
 import (
 	"errors"
-<<<<<<< HEAD
 	"sync"
-
-	log "github.com/Sirupsen/logrus"
-	"github.com/flashmob/go-guerrilla/dashboard"
-)
-
-func init() {
-	log.AddHook(dashboard.LogHook)
-=======
+	"sync/atomic"
+
 	evbus "github.com/asaskevich/EventBus"
 	"github.com/flashmob/go-guerrilla/backends"
+	"github.com/flashmob/go-guerrilla/dashboard"
 	"github.com/flashmob/go-guerrilla/log"
-	"sync"
-	"sync/atomic"
 )
 
 const (
@@ -41,7 +33,6 @@
 		msg += "\n" + err.Error()
 	}
 	return msg
->>>>>>> 13191e03
 }
 
 type Guerrilla interface {

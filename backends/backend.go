--- conflicted
+++ resolved
@@ -145,11 +145,7 @@
 	if v, ok := Svc.mainlog.Load().(log.Logger); ok {
 		return v
 	}
-<<<<<<< HEAD
-	l, _ := log.GetLogger(log.OutputStderr.String())
-=======
 	l, _ := log.GetLogger(log.OutputStderr.String(), log.InfoLevel.String())
->>>>>>> 0b7bdbd8
 	return l
 }
 

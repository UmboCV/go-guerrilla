--- conflicted
+++ resolved
@@ -213,13 +213,8 @@
 	os.Chtimes(oldconf.Servers[1].PublicKeyFile, time.Now(), time.Now())
 	newconf := &AppConfig{}
 	newconf.Load([]byte(configJsonB))
-<<<<<<< HEAD
-	newconf.Servers[0].LogFile = "off" // test for log file change
-	newconf.LogLevel = "info"
-=======
 	newconf.Servers[0].LogFile = log.OutputOff.String() // test for log file change
 	newconf.LogLevel = log.InfoLevel.String()
->>>>>>> 0b7bdbd8
 	newconf.LogFile = "off"
 	expectedEvents := map[Event]bool{
 		EventConfigPidFile:         false,

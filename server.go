--- conflicted
+++ resolved
@@ -349,27 +349,20 @@
 }
 
 // Handles an entire client SMTP exchange
-<<<<<<< HEAD
-func (server *server) handleClient(client *client) {
+func (s *server) handleClient(client *client) {
 	defer func() {
-		server.log().WithFields(map[string]interface{}{
+		s.log().WithFields(map[string]interface{}{
 			"event": "disconnect",
 			"id":    client.ID,
 		}).Info("Disconnect client")
 		client.closeConn()
 	}()
 
-	sc := server.configStore.Load().(ServerConfig)
-	server.log().WithFields(map[string]interface{}{
+	sc := s.configStore.Load().(ServerConfig)
+	s.log().WithFields(map[string]interface{}{
 		"event": "connect",
 		"id":    client.ID,
 	}).Infof("Handle client [%s]", client.RemoteIP)
-=======
-func (s *server) handleClient(client *client) {
-	defer client.closeConn()
-	sc := s.configStore.Load().(ServerConfig)
-	s.log().Infof("Handle client [%s], id: %d", client.RemoteIP, client.ID)
->>>>>>> cb550348
 
 	// Initial greeting
 	greeting := fmt.Sprintf("220 %s SMTP Guerrilla(%s) #%d (%d) %s",
@@ -483,36 +476,22 @@
 					client.sendResponse(r.FailNestedMailCmd)
 					break
 				}
-<<<<<<< HEAD
-				addr := input[10:]
-				if !(strings.Index(addr, "<>") == 0) &&
-					!(strings.Index(addr, " <>") == 0) {
-					// Not Bounce, extract mail.
-					if from, err := extractEmail(addr); err != nil {
-						client.sendResponse(err)
-						break
-					} else {
-						client.MailFrom = from
-						server.log().WithFields(map[string]interface{}{
-							"event":   "mailfrom",
-							"helo":    client.Helo,
-							"domain":  from.Host,
-							"address": getRemoteAddr(client.conn),
-							"id":      client.ID,
-						}).Info("Mail from")
-					}
-
-				} else {
-=======
 				client.MailFrom, err = client.parsePath([]byte(input[10:]), client.parser.MailFrom)
 				if err != nil {
 					s.log().WithError(err).Error("MAIL parse error", "["+string(input[10:])+"]")
 					client.sendResponse(err)
 					break
 				} else if client.parser.NullPath {
->>>>>>> cb550348
 					// bounce has empty from address
 					client.MailFrom = mail.Address{}
+				} else {
+					s.log().WithFields(map[string]interface{}{
+						"event":   "mailfrom",
+						"helo":    client.Helo,
+						"domain":  client.MailFrom.Host,
+						"address": getRemoteAddr(client.conn),
+						"id":      client.ID,
+					}).Info("Mail from")
 				}
 				client.sendResponse(r.SuccessMailCmd)
 
@@ -605,7 +584,7 @@
 			res := s.backend().Process(client.Envelope)
 			if res.Code() < 300 {
 				client.messagesSent++
-				server.log().WithFields(map[string]interface{}{
+				s.log().WithFields(map[string]interface{}{
 					"helo":          client.Helo,
 					"remoteAddress": getRemoteAddr(client.conn),
 					"success":       true,
